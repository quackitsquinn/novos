#![no_std]
#![no_main]
#![feature(abi_x86_interrupt)]
#![forbid(unsafe_op_in_unsafe_fn)]
#![feature(custom_test_frameworks)]
#![feature(maybe_uninit_uninit_array)]
#![feature(allocator_api)]
#![feature(pointer_is_aligned_to)]
#![test_runner(crate::testing::test_runner)]
#![reexport_test_harness_main = "test_main"]

extern crate alloc;

use core::arch::asm;

use limine::BaseRevision;
use log::info;

pub mod acpi;
pub mod display;
mod gdt;
pub mod interrupts;
pub mod memory;
pub mod panic;
pub mod serial;
pub mod testing;
pub mod util;

const KERNEL_VERSION: &str = env!("CARGO_PKG_VERSION");
pub const STACK_SIZE: u64 = 1 << 16; // Limine defaults to 16KiB

static BASE_REVISION: BaseRevision = BaseRevision::with_revision(3);

/// Halts the CPU indefinitely.
pub fn hlt_loop() -> ! {
    // SAFETY: We only call cli and hlt, which are safe to call.
    unsafe { asm!("cli") };
    loop {
        unsafe { asm!("hlt") };
    }
}

pub fn init_kernel() {
    serial::MODULE.init();
    panic::MODULE.init();
    gdt::MODULE.init();
    interrupts::MODULE.init();
    memory::MODULE.init();

    #[cfg(not(test))] // Tests don't have a display
<<<<<<< HEAD
    {
        info!("Initializing display");
        display::init();
        DISPLAY_INITIALIZED.call_once(|| ());
    }

    acpi::init();
    info!("Kernel initialized");
=======
    display::MODULE.init();
>>>>>>> 489aed82

    info!("Kernel initialized");
}

#[macro_export]
macro_rules! debug_release_select {
    (debug $run_in_debug: tt, release $run_in_release: tt ) => {{
        #[cfg(debug_assertions)]
        $run_in_debug
        #[cfg(not(debug_assertions))]
        $run_in_release
    }};
}

#[macro_export]
macro_rules! assert_or_else {
    ($assertion: expr, $else_block: block) => {
        if !$assertion {
            $else_block
        }
    };
}<|MERGE_RESOLUTION|>--- conflicted
+++ resolved
@@ -48,18 +48,7 @@
     memory::MODULE.init();
 
     #[cfg(not(test))] // Tests don't have a display
-<<<<<<< HEAD
-    {
-        info!("Initializing display");
-        display::init();
-        DISPLAY_INITIALIZED.call_once(|| ());
-    }
-
-    acpi::init();
-    info!("Kernel initialized");
-=======
     display::MODULE.init();
->>>>>>> 489aed82
 
     info!("Kernel initialized");
 }
